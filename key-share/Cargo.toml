--- conflicted
+++ resolved
@@ -30,8 +30,5 @@
 [features]
 serde = ["dep:serde", "serde_with", "hex"]
 hd-wallets = ["slip-10"]
-<<<<<<< HEAD
 udigest = ["dep:udigest"]
-=======
-spof = ["dep:rand_core"]
->>>>>>> 112c0b6c
+spof = ["dep:rand_core"]