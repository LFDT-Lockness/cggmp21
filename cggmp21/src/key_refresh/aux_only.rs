use digest::Digest;
use futures::SinkExt;
use generic_ec::Curve;
use generic_ec_zkp::hash_commitment::{self, HashCommit};
use paillier_zk::{
    no_small_factor::non_interactive as π_fac, paillier_blum_modulus as π_mod,
    unknown_order::BigNumber, BigNumberExt,
};
use rand_core::{CryptoRng, RngCore};
use round_based::{
    rounds_router::{simple_store::RoundInput, RoundsRouter},
    Delivery, Mpc, MpcParty, Outgoing, ProtocolMessage,
};
use serde::{Deserialize, Serialize};

use crate::{
    errors::IoError,
    execution_id::ProtocolChoice,
    key_share::{AuxInfo, DirtyAuxInfo, PartyAux},
    progress::Tracer,
    security_level::SecurityLevel,
    utils,
    utils::{collect_blame, hash_message, AbortBlame},
    zk::ring_pedersen_parameters as π_prm,
    ExecutionId,
};

use super::{Bug, KeyRefreshError, PregeneratedPrimes, ProtocolAborted};

/// Message of key refresh protocol
#[derive(ProtocolMessage, Clone, Serialize, Deserialize)]
#[serde(bound = "")]
// 3 kilobytes for the largest option, and 2.5 kilobytes for second largest
#[allow(clippy::large_enum_variant)]
pub enum Msg<D: Digest, L: SecurityLevel> {
    Round1(MsgRound1<D>),
    Round2(MsgRound2<D, L>),
    Round3(MsgRound3),
    ReliabilityCheck(MsgReliabilityCheck<D>),
}

/// Message from round 1
#[derive(Clone, Serialize, Deserialize)]
#[serde(bound = "")]
pub struct MsgRound1<D: Digest> {
    commitment: HashCommit<D>,
}
/// Message from round 2
#[derive(Clone, Serialize, Deserialize)]
<<<<<<< HEAD
#[serde(bound = "")]
pub struct MsgRound2<D: Digest> {
=======
pub struct MsgRound2<D: Digest, L: SecurityLevel> {
>>>>>>> d44c5309
    N: BigNumber,
    s: BigNumber,
    t: BigNumber,
    /// psi_circonflexe_i in paper
    // this should be L::M instead, but no rustc support yet
    params_proof: π_prm::Proof<{ π_prm::SECURITY }>,
    /// rho_i in paper
    // ideally it would be [u8; L::SECURITY_BYTES], but no rustc support yet
    #[serde(with = "hex")]
    pub rho_bytes: L::Rid,
    /// u_i in paper
    decommit: hash_commitment::DecommitNonce<D>,
}
/// Unicast message of round 3, sent to each participant
#[derive(Clone, Serialize, Deserialize)]
pub struct MsgRound3 {
    /// psi_i in paper
    // this should be L::M instead, but no rustc support yet
    mod_proof: (π_mod::Commitment, π_mod::Proof<{ π_prm::SECURITY }>),
    /// phi_i^j in paper
    fac_proof: π_fac::Proof,
}

/// Message from an optional round that enforces reliability check
#[derive(Clone, Serialize, Deserialize)]
#[serde(bound = "")]
pub struct MsgReliabilityCheck<D: Digest>(pub digest::Output<D>);

pub(super) async fn run_aux_gen<R, M, E, L, D>(
    i: u16,
    n: u16,
    mut rng: &mut R,
    party: M,
    execution_id: ExecutionId<E, L, D>,
    pregenerated: PregeneratedPrimes<L>,
    mut tracer: Option<&mut dyn Tracer>,
    reliable_broadcast_enforced: bool,
) -> Result<AuxInfo, KeyRefreshError>
where
    R: RngCore + CryptoRng,
    M: Mpc<ProtocolMessage = Msg<D, L>>,
    E: Curve,
    L: SecurityLevel,
    D: Digest<OutputSize = digest::typenum::U32> + Clone + 'static,
{
    tracer.protocol_begins();

    tracer.stage("Retrieve auxiliary data");

    tracer.stage("Setup networking");
    let MpcParty { delivery, .. } = party.into_party();
    let (incomings, mut outgoings) = delivery.split();

    let mut rounds = RoundsRouter::<Msg<D, L>>::builder();
    let round1 = rounds.add_round(RoundInput::<MsgRound1<D>>::broadcast(i, n));
    let round1_sync = rounds.add_round(RoundInput::<MsgReliabilityCheck<D>>::broadcast(i, n));
    let round2 = rounds.add_round(RoundInput::<MsgRound2<D, L>>::broadcast(i, n));
    let round3 = rounds.add_round(RoundInput::<MsgRound3>::p2p(i, n));
    let mut rounds = rounds.listen(incomings);

    tracer.stage("Precompute execution id and shared state");
    let execution_id = execution_id.evaluate(ProtocolChoice::AuxDataGen);
    let sid = execution_id.as_slice();
    let parties_shared_state = D::new_with_prefix(execution_id);

    // Round 1
    tracer.round_begins();

    tracer.stage("Retrieve primes (p and q)");
    let PregeneratedPrimes { p, q, .. } = pregenerated;
    tracer.stage("Compute paillier decryption key (N)");
    let N = &p * &q;
    let phi_N = (&p - 1) * (&q - 1);

    tracer.stage("Generate auxiliary params r, λ, t, s");
    let r = utils::sample_bigint_in_mult_group(rng, &N);
    let lambda = BigNumber::from_rng(&phi_N, rng);
    let t = r.modmul(&r, &N);
    let s = t.powmod(&lambda, &N).map_err(|_| Bug::PowMod)?;

    tracer.stage("Prove Πprm (ψˆ_i)");
    let hat_psi = π_prm::prove(
        parties_shared_state.clone().chain_update(i.to_be_bytes()),
        &mut rng,
        π_prm::Data {
            N: &N,
            s: &s,
            t: &t,
        },
        &phi_N,
        &lambda,
    )
    .map_err(Bug::PiPrm)?;

    tracer.stage("Sample random bytes");
    // rho_i in paper, this signer's share of bytes
    let mut rho_bytes = L::Rid::default();
    rng.fill_bytes(rho_bytes.as_mut());

    tracer.stage("Compute hash commitment and sample decommitment");
    // V_i and u_i in paper
    // TODO: decommitment should be kappa bits
    let (hash_commit, decommit) = HashCommit::<D>::builder()
        .mix_bytes(sid)
        .mix(n)
        .mix(i)
        .mix_bytes(&N.to_bytes())
        .mix_bytes(&s.to_bytes())
        .mix_bytes(&t.to_bytes())
        .mix_many_bytes(hat_psi.commitment.iter().map(|x| x.to_bytes()))
        .mix_many_bytes(hat_psi.zs.iter().map(|x| x.to_bytes()))
        .mix_bytes(&rho_bytes)
        .commit(rng);

    tracer.send_msg();
    let commitment = MsgRound1 {
        commitment: hash_commit,
    };
    outgoings
        .send(Outgoing::broadcast(Msg::Round1(commitment.clone())))
        .await
        .map_err(IoError::send_message)?;
    tracer.msg_sent();

    // Round 2
    tracer.round_begins();

    tracer.receive_msgs();
    let commitments = rounds
        .complete(round1)
        .await
        .map_err(IoError::receive_message)?;
    tracer.msgs_received();

    // Optional reliability check
    if reliable_broadcast_enforced {
        tracer.stage("Hash received msgs (reliability check)");
        let h_i = commitments
            .iter_including_me(&commitment)
            .try_fold(D::new(), hash_message)
            .map_err(Bug::HashMessage)?
            .finalize();

        tracer.send_msg();
        outgoings
            .send(Outgoing::broadcast(Msg::ReliabilityCheck(
                MsgReliabilityCheck(h_i),
            )))
            .await
            .map_err(IoError::send_message)?;
        tracer.msg_sent();

        tracer.round_begins();

        tracer.receive_msgs();
        let hashes = rounds
            .complete(round1_sync)
            .await
            .map_err(IoError::receive_message)?;
        tracer.msgs_received();

        tracer.stage("Assert other parties hashed messages (reliability check)");
        let parties_have_different_hashes = hashes
            .into_iter_indexed()
            .filter(|(_j, _msg_id, h_j)| h_i != h_j.0)
            .map(|(j, msg_id, _)| AbortBlame::new(j, msg_id, msg_id))
            .collect::<Vec<_>>();
        if !parties_have_different_hashes.is_empty() {
            return Err(ProtocolAborted::round1_not_reliable(parties_have_different_hashes).into());
        }
    }

    tracer.send_msg();
    let decommitment = MsgRound2 {
        N: N.clone(),
        s: s.clone(),
        t: t.clone(),
        params_proof: hat_psi,
        rho_bytes: rho_bytes.clone(),
        decommit,
    };
    outgoings
        .send(Outgoing::broadcast(Msg::Round2(decommitment.clone())))
        .await
        .map_err(IoError::send_message)?;
    tracer.msg_sent();

    // Round 3
    tracer.round_begins();

    tracer.receive_msgs();
    let decommitments = rounds
        .complete(round2)
        .await
        .map_err(IoError::receive_message)?;
    tracer.msgs_received();

    // validate decommitments
    tracer.stage("Validate round 1 decommitments");
    let blame = collect_blame(&decommitments, &commitments, |j, decomm, comm| {
        HashCommit::<D>::builder()
            .mix_bytes(sid)
            .mix(n)
            .mix(j)
            .mix_bytes(decomm.N.to_bytes())
            .mix_bytes(decomm.s.to_bytes())
            .mix_bytes(decomm.t.to_bytes())
            .mix_many_bytes(decomm.params_proof.commitment.iter().map(|x| x.to_bytes()))
            .mix_many_bytes(decomm.params_proof.zs.iter().map(|x| x.to_bytes()))
            .mix_bytes(&decomm.rho_bytes)
            .verify(&comm.commitment, &decomm.decommit)
            .is_err()
    });
    if !blame.is_empty() {
        return Err(ProtocolAborted::invalid_decommitment(blame).into());
    }
    // validate parameters and param_proofs
    tracer.stage("Validate П_prm (ψ_i)");
    let blame = collect_blame(&decommitments, &decommitments, |j, d, _| {
        if d.N.bit_length() < L::SECURITY_BYTES {
            true
        } else {
            let data = π_prm::Data {
                N: &d.N,
                s: &d.s,
                t: &d.t,
            };
            π_prm::verify(
                parties_shared_state.clone().chain_update(j.to_be_bytes()),
                data,
                &d.params_proof,
            )
            .is_err()
        }
    });
    if !blame.is_empty() {
        return Err(ProtocolAborted::invalid_ring_pedersen_parameters(blame).into());
    }

    tracer.stage("Add together shared random bytes");
    // rho in paper, collective random bytes
    let rho_bytes = decommitments
        .iter()
        .map(|d| &d.rho_bytes)
        .fold(rho_bytes, utils::xor_array);

    // common data for messages
    let my_shared_state = parties_shared_state
        .clone()
        .chain_update(i.to_be_bytes())
        .chain_update(&rho_bytes);
    tracer.stage("Compute П_mod (ψ_i)");
    let psi = π_mod::non_interactive::prove(
        my_shared_state.clone(),
        &π_mod::Data { n: N.clone() },
        &π_mod::PrivateData {
            p: p.clone(),
            q: q.clone(),
        },
        &mut rng,
    )
    .map_err(Bug::PiMod)?;
    tracer.stage("Assemble security params for П_fac (ф_i)");
    let π_fac_security = π_fac::SecurityParams {
        l: L::ELL,
        epsilon: L::EPSILON,
        q: L::q(),
    };
    let n_sqrt = utils::sqrt(&N);

    // message to each party
    for (j, _, d) in decommitments.iter_indexed() {
        tracer.send_msg();

        tracer.stage("Compute П_fac (ф_i^j)");
        let phi = π_fac::prove(
            my_shared_state.clone(),
            &π_fac::Aux {
                s: d.s.clone(),
                t: d.t.clone(),
                rsa_modulo: d.N.clone(),
            },
            π_fac::Data {
                n: &N,
                n_root: &n_sqrt,
            },
            π_fac::PrivateData { p: &p, q: &q },
            &π_fac_security,
            &mut rng,
        )
        .map_err(Bug::PiFac)?;

        tracer.send_msg();
        let msg = MsgRound3 {
            mod_proof: psi.clone(),
            fac_proof: phi.clone(),
        };
        outgoings
            .send(Outgoing::p2p(j, Msg::Round3(msg)))
            .await
            .map_err(IoError::send_message)?;
        tracer.msg_sent();
    }

    // Output
    tracer.round_begins();

    tracer.receive_msgs();
    let shares_msg_b = rounds
        .complete(round3)
        .await
        .map_err(IoError::receive_message)?;
    tracer.msgs_received();

    tracer.stage("Validate ψ_j (П_mod)");
    // verify mod proofs
    let blame = collect_blame(
        &decommitments,
        &shares_msg_b,
        |j, decommitment, proof_msg| {
            let data = π_mod::Data {
                n: decommitment.N.clone(),
            };
            let (comm, proof) = &proof_msg.mod_proof;
            π_mod::non_interactive::verify(
                parties_shared_state
                    .clone()
                    .chain_update(j.to_be_bytes())
                    .chain_update(&rho_bytes),
                &data,
                comm,
                proof,
            )
            .is_err()
        },
    );
    if !blame.is_empty() {
        return Err(ProtocolAborted::invalid_mod_proof(blame).into());
    }

    tracer.stage("Validate ф_j (П_fac)");
    // verify fac proofs
    let phi_common_aux = π_fac::Aux {
        s: s.clone(),
        t: t.clone(),
        rsa_modulo: N.clone(),
    };
    let blame = collect_blame(
        &decommitments,
        &shares_msg_b,
        |j, decommitment, proof_msg| {
            π_fac::verify(
                parties_shared_state
                    .clone()
                    .chain_update(j.to_be_bytes())
                    .chain_update(&rho_bytes),
                &phi_common_aux,
                π_fac::Data {
                    n: &decommitment.N,
                    n_root: &utils::sqrt(&decommitment.N),
                },
                &π_fac_security,
                &proof_msg.fac_proof,
            )
            .is_err()
        },
    );
    if !blame.is_empty() {
        return Err(ProtocolAborted::invalid_fac_proof(blame).into());
    }

    // verifications passed, compute final key shares

    tracer.stage("Assemble auxiliary info");
    let party_auxes = decommitments
        .iter_including_me(&decommitment)
        .map(|d| PartyAux {
            N: d.N.clone(),
            s: d.s.clone(),
            t: d.t.clone(),
        })
        .collect();
    let aux = DirtyAuxInfo {
        p,
        q,
        parties: party_auxes,
    };

    tracer.protocol_ends();
    Ok(aux.try_into().map_err(Bug::InvalidShareGenerated)?)
}<|MERGE_RESOLUTION|>--- conflicted
+++ resolved
@@ -47,12 +47,8 @@
 }
 /// Message from round 2
 #[derive(Clone, Serialize, Deserialize)]
-<<<<<<< HEAD
 #[serde(bound = "")]
 pub struct MsgRound2<D: Digest> {
-=======
-pub struct MsgRound2<D: Digest, L: SecurityLevel> {
->>>>>>> d44c5309
     N: BigNumber,
     s: BigNumber,
     t: BigNumber,
